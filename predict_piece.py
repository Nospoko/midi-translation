import glob

import hydra
import torch
import pandas as pd
import streamlit as st
from hydra.core.global_hydra import GlobalHydra
from tqdm import tqdm
from fortepyan import MidiPiece
from datasets import load_dataset
from omegaconf import OmegaConf, DictConfig

from model import make_model
from data.dataset import BinsToVelocityDataset
from modules.label_smoothing import LabelSmoothing
from utils import avg_distance, piece_av_files, decode_and_output


@torch.no_grad()
<<<<<<< HEAD
def predict_piece_dashboard():
    device = "cpu"
    checkpoint_path = st.selectbox(label="model", options=glob.glob("models/*.pt"))
    checkpoint = torch.load(checkpoint_path, map_location=device)

    train_cfg = OmegaConf.create(checkpoint["cfg"])
    n_dstart_bins, n_duration_bins, n_velocity_bins = train_cfg.dataset.bins.split(" ")
    hf_dataset = load_dataset("roszcz/maestro-v1-sustain", split="test")

    pieces_names = zip(hf_dataset["composer"], hf_dataset["title"])
    pieces_names = [composer + "    " + title for composer, title in pieces_names]
    composer, title = st.selectbox(
        label="piece",
        options=pieces_names,
    ).split("    ")
=======
def predict_piece_dashboard(cfg: DictConfig):
    with st.sidebar:
        model_path = st.selectbox(label="model", options=glob.glob("models/*.pt"))

    checkpoint = torch.load(model_path, map_location=cfg.device)
    params = pd.DataFrame(checkpoint["cfg"]["model"], index=[0])
    train_cfg = OmegaConf.create(checkpoint["cfg"])

    st.markdown("Model parameters:")
    st.table(params)

    dev = torch.device(cfg.device)
    n_dstart_bins, n_duration_bins, n_velocity_bins = train_cfg.dataset.bins.split(" ")
    hf_dataset = load_dataset(cfg.dataset.dataset_name, split=cfg.dataset_split)

    if cfg.dataset.dataset_name == "roszcz/maestro-v1":
        pieces_names = zip(hf_dataset["composer"], hf_dataset["title"])
        with st.sidebar:
            composer, title = st.selectbox(
                label="piece",
                options=[composer + "    " + title for composer, title in pieces_names],
            ).split("    ")

        one_record_dataset = hf_dataset.filter(lambda x: x["composer"] == composer and x["title"] == title)
        midi_filename = composer + " " + title + ".mid"
    else:
        with st.sidebar:
            midi_filename = st.selectbox(label="piece", options=[filename for filename in hf_dataset["midi_filename"]])
        one_record_dataset = hf_dataset.filter(lambda x: x["midi_filename"] == midi_filename)
>>>>>>> 81ab1159

    dataset = BinsToVelocityDataset(
        dataset=one_record_dataset,
        n_dstart_bins=int(n_dstart_bins),
        n_duration_bins=int(n_duration_bins),
        n_velocity_bins=int(n_velocity_bins),
        sequence_len=train_cfg.dataset.sequence_size,
    )

    input_size = len(dataset.src_vocab)
    output_size = len(dataset.tgt_vocab)

    model = make_model(
        input_size=input_size,
        output_size=output_size,
        n=train_cfg.model.n,
        d_model=train_cfg.model.d_model,
        d_ff=train_cfg.model.d_ff,
        dropout=train_cfg.model.dropout,
    )
    model.load_state_dict(checkpoint["model_state_dict"])
    model.to(dev)

    pad_idx = dataset.tgt_vocab.index("<blank>")

    criterion = LabelSmoothing(
        size=output_size,
        padding_idx=pad_idx,
        smoothing=train_cfg.train.label_smoothing,
    )
    criterion.to(dev)

    total_loss = 0
    total_dist = 0

<<<<<<< HEAD
    dev = torch.device(device)
    # In dataset creation, moving window is exactly 0.5 of sequence length
    # so here, we're removing overlaps, TODO untangle this
    dataloader = DataLoader(dataset[::2], batch_size=1)

=======
>>>>>>> 81ab1159
    piece = MidiPiece.from_huggingface(one_record_dataset[0])

    piece.source["midi_filename"] = midi_filename

    predicted_piece_df = piece.df.copy()
<<<<<<< HEAD
    predicted = torch.Tensor([])
    for b in tqdm(dataloader):
        batch = Batch(src=b[0], tgt=b[1], pad_idx=pad_idx)
        batch.to(dev)
        sequence = greedy_decode(
            model=model,
            src=batch.src[0],
            src_mask=batch.src_mask[0],
            max_len=train_cfg.dataset.sequence_size,
            start_symbol=0,
=======
    predicted_tokens = []
    idx = 0
    for record in tqdm(dataset):
        idx += 1
        if idx % 2 == 0:
            continue

        pad_idx = dataset.tgt_vocab.index("<blank>")
        src_mask = (record[0] != pad_idx).unsqueeze(-2)

        decoded, out = decode_and_output(
            model=model,
            src=record[0],
            src_mask=src_mask[0],
            max_len=train_cfg.dataset.sequence_size,
            start_symbol=0,
            device=cfg.device,
>>>>>>> 81ab1159
        )

        out_tokens = [dataset.tgt_vocab[x] for x in decoded if x != pad_idx]
        predicted_tokens += out_tokens

        target = record[1][1:-1].to(dev)
        n_tokens = (target != pad_idx).data.sum()
        loss = criterion(out, target) / n_tokens
        total_loss += loss.item()
        total_dist += avg_distance(out, target).cpu()

    pred_velocities = dataset.tokenizer_tgt.untokenize(predicted_tokens)
    predicted_piece_df = predicted_piece_df.head(len(pred_velocities))

    predicted_piece_df["velocity"] = pred_velocities.fillna(0)
    predicted_piece = MidiPiece(predicted_piece_df)

    predicted_piece.source = piece.source.copy()
    midi_filename = midi_filename.split(".")[0].replace("/", "-")
    predicted_piece.source["midi_filename"] = f"tmp/dashboard/{train_cfg.run_name}/{midi_filename}-pred.mid"
    piece.source["midi_filename"] = f"tmp/dashboard/common/{midi_filename}.mid"

    pred_paths = piece_av_files(predicted_piece)
    paths = piece_av_files(piece)

    cols = st.columns(2)

    # multiply by two because we use only half of the dataset samples
    avg_loss = 2 * total_loss / len(dataset)
    avg_dist = 2 * total_dist / len(dataset)
    predicted_piece.source["average_loss"] = f"{avg_loss:6.2f}"
    predicted_piece.source["average_dist"] = f"{avg_dist:6.2f}"

    print(f"{avg_loss:6.2f}, {avg_dist:6.2f}")

    with cols[0]:
        st.markdown("### True")
        st.image(paths["pianoroll_path"])
        st.audio(paths["mp3_path"])
        st.table(piece.source)
    with cols[1]:
        st.markdown("### Predicted")
        st.image(pred_paths["pianoroll_path"])
        st.audio(pred_paths["mp3_path"])
        st.table(predicted_piece.source)


@hydra.main(version_base=None, config_path="config", config_name="dashboard_conf")
def main(cfg):
    GlobalHydra.instance().clear()
    predict_piece_dashboard(cfg)


if __name__ == "__main__":
    main()
<|MERGE_RESOLUTION|>--- conflicted
+++ resolved
@@ -17,23 +17,6 @@
 
 
 @torch.no_grad()
-<<<<<<< HEAD
-def predict_piece_dashboard():
-    device = "cpu"
-    checkpoint_path = st.selectbox(label="model", options=glob.glob("models/*.pt"))
-    checkpoint = torch.load(checkpoint_path, map_location=device)
-
-    train_cfg = OmegaConf.create(checkpoint["cfg"])
-    n_dstart_bins, n_duration_bins, n_velocity_bins = train_cfg.dataset.bins.split(" ")
-    hf_dataset = load_dataset("roszcz/maestro-v1-sustain", split="test")
-
-    pieces_names = zip(hf_dataset["composer"], hf_dataset["title"])
-    pieces_names = [composer + "    " + title for composer, title in pieces_names]
-    composer, title = st.selectbox(
-        label="piece",
-        options=pieces_names,
-    ).split("    ")
-=======
 def predict_piece_dashboard(cfg: DictConfig):
     with st.sidebar:
         model_path = st.selectbox(label="model", options=glob.glob("models/*.pt"))
@@ -63,7 +46,6 @@
         with st.sidebar:
             midi_filename = st.selectbox(label="piece", options=[filename for filename in hf_dataset["midi_filename"]])
         one_record_dataset = hf_dataset.filter(lambda x: x["midi_filename"] == midi_filename)
->>>>>>> 81ab1159
 
     dataset = BinsToVelocityDataset(
         dataset=one_record_dataset,
@@ -99,31 +81,11 @@
     total_loss = 0
     total_dist = 0
 
-<<<<<<< HEAD
-    dev = torch.device(device)
-    # In dataset creation, moving window is exactly 0.5 of sequence length
-    # so here, we're removing overlaps, TODO untangle this
-    dataloader = DataLoader(dataset[::2], batch_size=1)
-
-=======
->>>>>>> 81ab1159
     piece = MidiPiece.from_huggingface(one_record_dataset[0])
 
     piece.source["midi_filename"] = midi_filename
 
     predicted_piece_df = piece.df.copy()
-<<<<<<< HEAD
-    predicted = torch.Tensor([])
-    for b in tqdm(dataloader):
-        batch = Batch(src=b[0], tgt=b[1], pad_idx=pad_idx)
-        batch.to(dev)
-        sequence = greedy_decode(
-            model=model,
-            src=batch.src[0],
-            src_mask=batch.src_mask[0],
-            max_len=train_cfg.dataset.sequence_size,
-            start_symbol=0,
-=======
     predicted_tokens = []
     idx = 0
     for record in tqdm(dataset):
@@ -141,7 +103,6 @@
             max_len=train_cfg.dataset.sequence_size,
             start_symbol=0,
             device=cfg.device,
->>>>>>> 81ab1159
         )
 
         out_tokens = [dataset.tgt_vocab[x] for x in decoded if x != pad_idx]
@@ -196,4 +157,4 @@
 
 
 if __name__ == "__main__":
-    main()
+    main()