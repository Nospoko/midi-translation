import os
import json
import pickle
import hashlib

import torch
import torch.nn as nn
import fortepyan as ff
import matplotlib.pyplot as plt
from fortepyan import MidiPiece
from datasets import load_dataset
from omegaconf import OmegaConf, DictConfig
from fortepyan.audio import render as render_audio

from data.dataset import TokenizedMidiDataset
from modules.encoderdecoder import subsequent_mask


def piece_av_files(piece: MidiPiece) -> dict:
    # stolen from Tomek
    midi_file = piece.source["midi_filename"]
    mp3_path = midi_file.replace(".midi", ".mp3").replace(".mid", ".mp3")

    if not os.path.exists(mp3_path):
        render_audio.midi_to_mp3(piece.to_midi(), mp3_path)

    pianoroll_path = midi_file.replace(".midi", ".png").replace(".mid", ".png")

    if not os.path.exists(pianoroll_path):
        ff.view.draw_pianoroll_with_velocities(piece)
        plt.tight_layout()
        plt.savefig(pianoroll_path)
        plt.clf()

    paths = {
        "mp3_path": mp3_path,
        "pianoroll_path": pianoroll_path,
    }
    return paths


def euclidean_distance(out: torch.Tensor, tgt: torch.Tensor):
    labels = out.argmax(1).to(float)
    # euclidean distance
    return torch.dist(labels, tgt.to(float), p=2)


def avg_distance(out: torch.Tensor, tgt: torch.Tensor) -> torch.Tensor:
    labels = out.argmax(1).to(float)
    # average distance between label and target
    return torch.dist(labels, tgt.to(float), p=1) / len(labels)


def learning_rate_schedule(step: int, model_size: int, factor: float, warmup: int) -> float:
    # we have to default the step to 1 for LambdaLR function
    # to avoid zero raising to negative power.
    if step == 0:
        step = 1
    return factor * (model_size ** (-0.5) * min(step ** (-0.5), step * warmup ** (-1.5)))


def load_cached_dataset(
    cfg: DictConfig,
    split: str = "test",
) -> TokenizedMidiDataset:
    n_dstart_bins, n_duration_bins, n_velocity_bins = cfg.bins.split(" ")
    n_dstart_bins, n_duration_bins, n_velocity_bins = int(n_dstart_bins), int(n_duration_bins), int(n_velocity_bins)

    config_hash = hashlib.sha256()
    config_string = json.dumps(OmegaConf.to_container(cfg)) + split
    config_hash.update(config_string.encode())
    config_hash = config_hash.hexdigest()
    cache_dir = "tmp/datasets"
    print(f"Preparing dataset: {config_hash}")
    try:
        dataset_cache_file = f"{config_hash}.pkl"
        dataset_cache_path = os.path.join(cache_dir, dataset_cache_file)

        if os.path.exists(dataset_cache_path):
            file = open(dataset_cache_path, "rb")
            dataset = pickle.load(file)

        else:
            file = open(dataset_cache_path, "wb")
            hf_dataset = load_dataset(cfg.dataset_name, split=split)

            args = [hf_dataset, n_dstart_bins, n_velocity_bins, n_duration_bins, cfg.sequence_size]
            try:
                if cfg.dataset_class == "BinsToDstartDataset":
                    args.append(cfg.n_tgt_dstart_bins)
            finally:
                pass

            dataset = eval(cfg.dataset_class)(*args)
            pickle.dump(dataset, file)

        file.close()
<<<<<<< HEAD

    except (EOFError, ConnectionError):
        file.close()
        os.remove(path=dataset_cache_path)
        dataset = load_cached_dataset(cfg, split)

    return dataset


def process_record(record, dataset: TokenizedMidiDataset, model, cfg, train_cfg):
=======
    except (EOFError, UnboundLocalError):
        file.close()
        os.remove(path=dataset_cache_path)
        load_cached_dataset(cfg, split)
    return dataset


def predict_sample(record, dataset: BinsToVelocityDataset, model, cfg, train_cfg) -> list[str]:
>>>>>>> 81ab1159
    pad_idx = dataset.tgt_vocab.index("<blank>")
    src_mask = (record[0] != pad_idx).unsqueeze(-2)

    sequence = greedy_decode(
        model=model,
        src=record[0],
        src_mask=src_mask,
        max_len=train_cfg.dataset.sequence_size,
        start_symbol=0,
        device=cfg.device,
    )

    out_tokens = [dataset.tgt_vocab[x] for x in sequence if x != pad_idx]

    return out_tokens


def greedy_decode(
    model: nn.Module, src: torch.Tensor, src_mask: torch.Tensor, max_len: int, start_symbol: int, device: str = "cpu"
) -> torch.Tensor:
    dev = torch.device(device)
    # Pretend to be batches
    src = src.unsqueeze(0).to(dev)
    src_mask = src_mask.unsqueeze(0).to(dev)

    memory = model.encode(src, src_mask)
    # Create a tensor and put start symbol inside
    sentence = torch.Tensor([[start_symbol]]).type_as(src.data).to(dev)
    for _ in range(max_len):
        sub_mask = subsequent_mask(sentence.size(1)).type_as(src.data).to(dev)
        out = model.decode(memory, src_mask, sentence, sub_mask)

        prob = model.generator(out[:, -1])
        next_word = prob.argmax(dim=1)
        next_word = next_word.data[0]

        sentence = torch.cat([sentence, torch.Tensor([[next_word]]).type_as(src.data).to(dev)], dim=1)

    # Don't pretend to be a batch
    return sentence[0]


def decode_and_output(
    model: nn.Module, src: torch.Tensor, src_mask: torch.Tensor, max_len: int, start_symbol: int, device: str = "cpu"
) -> tuple[torch.Tensor, torch.Tensor]:
    dev = torch.device(device)
    # Pretend to be batches
    src = src.unsqueeze(0).to(dev)
    src_mask = src_mask.unsqueeze(0).to(dev)

    memory = model.encode(src, src_mask)
    # Create a tensor and put start symbol inside
    sentence = torch.Tensor([[start_symbol]]).type_as(src.data).to(dev)
    probabilities = torch.Tensor([]).to(dev)
    for _ in range(max_len):
        sub_mask = subsequent_mask(sentence.size(1)).type_as(src.data).to(dev)
        out = model.decode(memory, src_mask, sentence, sub_mask)

        prob = model.generator(out[:, -1])
        next_word = prob.argmax(dim=1)
        next_word = next_word.data[0]

        sentence = torch.cat([sentence, torch.Tensor([[next_word]]).type_as(src.data).to(dev)], dim=1)
        probabilities = torch.cat([probabilities, prob], dim=0)
    # Don't pretend to be a batch
    return sentence[0], probabilities<|MERGE_RESOLUTION|>--- conflicted
+++ resolved
@@ -95,9 +95,8 @@
             pickle.dump(dataset, file)
 
         file.close()
-<<<<<<< HEAD
 
-    except (EOFError, ConnectionError):
+    except (EOFError, ConnectionError, UnboundLocalError):
         file.close()
         os.remove(path=dataset_cache_path)
         dataset = load_cached_dataset(cfg, split)
@@ -106,16 +105,6 @@
 
 
 def process_record(record, dataset: TokenizedMidiDataset, model, cfg, train_cfg):
-=======
-    except (EOFError, UnboundLocalError):
-        file.close()
-        os.remove(path=dataset_cache_path)
-        load_cached_dataset(cfg, split)
-    return dataset
-
-
-def predict_sample(record, dataset: BinsToVelocityDataset, model, cfg, train_cfg) -> list[str]:
->>>>>>> 81ab1159
     pad_idx = dataset.tgt_vocab.index("<blank>")
     src_mask = (record[0] != pad_idx).unsqueeze(-2)
 
