import os
import glob
import json

import hydra
import torch
import numpy as np
import pandas as pd
import streamlit as st
from fortepyan import MidiPiece
from omegaconf import OmegaConf, DictConfig
from hydra.core.global_hydra import GlobalHydra

from model import make_model
<<<<<<< HEAD
from evals.evaluate import load_cached_dataset
from utils import piece_av_files, process_record
from predict_piece import predict_piece_dashboard
from data.dataset import BinsToDstartDataset, TokenizedMidiDataset, BinsToVelocityDataset
=======
from data.dataset import BinsToVelocityDataset
from evals.evaluate import load_cached_dataset
from utils import piece_av_files, predict_sample
from predict_piece import predict_piece_dashboard
>>>>>>> 81ab1159


@hydra.main(version_base=None, config_path="config", config_name="dashboard_conf")
def main(cfg: DictConfig):
    with st.sidebar:
        mode = st.selectbox(label="Display", options=["Model predictions", "Predict piece", "Tokenization review"])
    if mode == "Tokenization review":
        tokenization_review_dashboard(cfg)
    if mode == "Predict piece":
        predict_piece_dashboard(cfg)
    if mode == "Model predictions":
        model_predictions_review(cfg)


def get_sample_info(dataset: BinsToVelocityDataset, midi_filename: str):
    sample_data = dataset.dataset.filter(lambda row: row["midi_filename"] == midi_filename)
    title, composer = sample_data["title"][0], sample_data["composer"][0]
    return title, composer


def model_predictions_review(cfg: DictConfig):
    with st.sidebar:
        # options
        path = st.selectbox(label="model", options=glob.glob("models/*.pt"))

    # load checkpoint
    checkpoint = torch.load(path, map_location=cfg.device)
    params = pd.DataFrame(checkpoint["cfg"]["model"], index=[0])
    train_cfg = OmegaConf.create(checkpoint["cfg"])
    st.markdown("Model parameters:")
    st.table(params)

    cols = st.columns(4)

    with cols[0]:
        st.markdown("### Unchanged")
    with cols[1]:
        st.markdown("### Quantized")
    with cols[2]:
        st.markdown("### Q. column")
    with cols[3]:
        st.markdown("### Predicted")
<<<<<<< HEAD
    dataset_name = train_cfg.dataset.dataset_name
    if dataset_name is None:
        dataset = load_cached_dataset(train_cfg.dataset)
    else:
        cfg.dataset = train_cfg.dataset
        cfg.dataset.dataset_name = dataset_name
        dataset = load_cached_dataset(cfg.dataset, split=cfg.dataset_split)

    model = make_model(
        input_size=len(dataset.src_vocab),
        output_size=len(dataset.tgt_vocab),
        n=train_cfg.model.n,
        d_model=train_cfg.model.d_model,
        d_ff=train_cfg.model.d_ff,
        h=train_cfg.model.h,
        dropout=train_cfg.model.dropout,
    )
    model.load_state_dict(checkpoint["model_state_dict"])
    model.to(cfg.device)
=======

    model, dataset = prepare_model_and_dataset_from_checkpoint(checkpoint, cfg)
>>>>>>> 81ab1159

    n_samples = 5
    idxs = np.random.randint(len(dataset), size=n_samples)

    records = [dataset.records[idx] for idx in idxs]
    samples = [dataset[idx] for idx in idxs]

    pad_idx = dataset.tgt_vocab.index("<blank>")
    bins = train_cfg.dataset.bins.replace(" ", "-")

    # predict velocities and get src, tgt and model output
    print("Making predictions ...")
    for record, sample, idx in zip(records, samples, idxs):
        result = predict_sample(
            record=sample,
            dataset=dataset,
            model=model,
            cfg=cfg,
            train_cfg=train_cfg,
        )
        src = [dataset.src_vocab[x] for x in sample[0] if x != pad_idx]

        out = result
        record["source"] = json.loads(record["source"])

        source = dataset.tokenizer_src.untokenize(src)
        predicted = dataset.tokenizer_tgt.untokenize(out)
        filename = record["midi_filename"]

        true_piece, src_piece = prepare_midi_pieces(record, source, idx=idx, dataset=dataset, bins=bins)

        if type(dataset) == BinsToVelocityDataset:
            predicted_column = "velocity"
            pred_piece_df = true_piece.df.copy()
            # change untokenized velocities to model predictions
            pred_piece_df["velocity"] = predicted
            pred_piece_df["velocity"] = pred_piece_df["velocity"].fillna(0)
        elif type(dataset) == BinsToDstartDataset:
            predicted_column = "dstart_bin"

            pred_piece_df = source.copy()
            pred_piece_df["dstart_bin"] = predicted.astype("int16")
            # get quantized df with predictions
            dataset.quantizer.apply_quantization_with_tgt_bins(pred_piece_df)
            # make df like an original but with predicted dstart
            pred_piece_df[["velocity", "duration"]] = true_piece.df[["velocity", "duration"]].copy()
            pred_piece_df["end"] = pred_piece_df["start"] + pred_piece_df["duration"]

        pred_piece = MidiPiece(pred_piece_df)

        # create quantized piece with predicted velocities
        quantized_col_df = true_piece.df.copy()
        quantized_col_df[predicted_column] = src_piece.df[predicted_column].copy()

        quantized_vel_piece = MidiPiece(quantized_col_df)

        pred_piece.source = true_piece.source.copy()
        quantized_vel_piece.source = true_piece.source.copy()

        model_dir = f"tmp/dashboard/{train_cfg.run_name}"
        if not os.path.exists(model_dir):
            os.mkdir(model_dir)

        directory = "tmp/dashboard/"

        name = f"{filename.split('.')[0].replace('/', '-')}-{idx}"
        pred_piece.source = true_piece.source.copy()
        pred_piece.source["midi_filename"] = model_dir + "/" + name + ".mid"

        name = f"{filename.split('.')[0].replace('/', '-')}-{idx}-qv-{bins}-{dataset.sequence_len}"
        quantized_vel_piece.source = true_piece.source.copy()
        quantized_vel_piece.source["midi_filename"] = directory + "common/" + name + ".mid"

        print("Creating files ...")
        # create files
        paths = piece_av_files(true_piece)
        src_piece_paths = piece_av_files(src_piece)
        qv_paths = piece_av_files(quantized_vel_piece)
        predicted_paths = piece_av_files(pred_piece)

        # create a dashboard
        with cols[0]:
            st.image(paths["pianoroll_path"])
            st.audio(paths["mp3_path"])
            st.table(true_piece.source)

        with cols[1]:
            st.image(src_piece_paths["pianoroll_path"])
            st.audio(src_piece_paths["mp3_path"])
            st.table(src_piece.source)

        with cols[2]:
            st.image(qv_paths["pianoroll_path"])
            st.audio(qv_paths["mp3_path"])
            st.table(quantized_vel_piece.source)

        with cols[3]:
            st.image(predicted_paths["pianoroll_path"])
            st.audio(predicted_paths["mp3_path"])
            st.table(pred_piece.source)


def tokenization_review_dashboard(cfg):
    st.markdown("### Tokenization method:\n" "**n_dstart_bins    n_duration_bins    n_velocity_bins**")
    bins = st.text_input(label="bins", value="3 3 3")
    dataset_cfg = OmegaConf.create(
        {
            "dataset_class": cfg.dataset.dataset_class,
            "dataset_name": "roszcz/maestro-v1",
            "bins": bins,
            "sequence_size": 128,
            "n_tgt_dstart_bins": None,
        }
    )

    dataset = load_cached_dataset(dataset_cfg)
    bins = bins.replace(" ", "-")

    n_samples = 5
    cols = st.columns(2)
    with cols[0]:
        st.markdown("### Unchanged")
    with cols[1]:
        st.markdown("### Quantized")

    indexes = torch.randint(0, len(dataset), [n_samples])
    for idx in indexes:
        piece, quantized_piece = prepare_midi_pieces(
            record=dataset.records[idx],
            processed=dataset.records[idx],
            idx=idx,
            dataset=dataset,
            bins=bins,
        )

        paths = piece_av_files(piece)
        quantized_piece_paths = piece_av_files(quantized_piece)

        with cols[0]:
            st.image(paths["pianoroll_path"])
            st.audio(paths["mp3_path"])
            st.table(piece.source)

        with cols[1]:
            st.image(quantized_piece_paths["pianoroll_path"])
            st.audio(quantized_piece_paths["mp3_path"])
            st.table(quantized_piece.source)


def prepare_model_and_dataset_from_checkpoint(
    checkpoint: dict,
    cfg: DictConfig,
) -> tuple[torch.nn.Module, BinsToVelocityDataset]:
    train_cfg = OmegaConf.create(checkpoint["cfg"])
    dataset_name = cfg.dataset.dataset_name
    if dataset_name is None:
        dataset = load_cached_dataset(train_cfg.dataset)
    else:
        cfg.dataset = train_cfg.dataset
        cfg.dataset.dataset_name = dataset_name
        dataset = load_cached_dataset(cfg.dataset, split=cfg.dataset_split)

    model = make_model(
        input_size=len(dataset.src_vocab),
        output_size=len(dataset.tgt_vocab),
        n=train_cfg.model.n,
        d_model=train_cfg.model.d_model,
        d_ff=train_cfg.model.d_ff,
        h=train_cfg.model.h,
        dropout=train_cfg.model.dropout,
    )
    model.load_state_dict(checkpoint["model_state_dict"])
    model.to(cfg.device)

    return model, dataset


def prepare_midi_pieces(
    record: dict, processed: dict, idx: int, dataset: TokenizedMidiDataset, bins: str = "3-3-3"
) -> tuple[MidiPiece, MidiPiece]:
    # get dataframes with notes
    processed_df = pd.DataFrame(processed)
    piece_source = record.pop("source")
    notes = pd.DataFrame(record)
    quantized_notes = dataset.quantizer.apply_quantization(processed_df)
    # we have to pop midi_filename column
    filename = notes.pop("midi_filename")[0]

    start_time = np.min(notes["start"])

    # normalize start and end time
    notes["start"] -= start_time
    notes["end"] -= start_time
    start_time = np.min(processed_df["start"])
    processed_df["start"] -= start_time
    processed_df["end"] -= start_time

    # create MidiPieces
    piece = MidiPiece(notes)
    piece.source = piece_source

    name = f"{filename.split('.')[0].replace('/', '-')}-{idx}-real-{bins}-{dataset.sequence_len}"
<<<<<<< HEAD
=======
    piece.source = piece_source
>>>>>>> 81ab1159
    piece.source["midi_filename"] = f"tmp/dashboard/common/{name}.mid"

    quantized_piece = MidiPiece(quantized_notes)

    name = f"{filename.split('.')[0].replace('/', '-')}-{idx}-quantized-{bins}-{dataset.sequence_len}"
    quantized_piece.source = piece.source.copy()
    quantized_piece.source["midi_filename"] = f"tmp/dashboard/common/{name}.mid"

    return piece, quantized_piece


if __name__ == "__main__":
    GlobalHydra.instance().clear()
    main()<|MERGE_RESOLUTION|>--- conflicted
+++ resolved
@@ -12,18 +12,10 @@
 from hydra.core.global_hydra import GlobalHydra
 
 from model import make_model
-<<<<<<< HEAD
-from evals.evaluate import load_cached_dataset
-from utils import piece_av_files, process_record
-from predict_piece import predict_piece_dashboard
-from data.dataset import BinsToDstartDataset, TokenizedMidiDataset, BinsToVelocityDataset
-=======
-from data.dataset import BinsToVelocityDataset
 from evals.evaluate import load_cached_dataset
 from utils import piece_av_files, predict_sample
 from predict_piece import predict_piece_dashboard
->>>>>>> 81ab1159
-
+from data.dataset import BinsToDstartDataset, TokenizedMidiDataset, BinsToVelocityDataset
 
 @hydra.main(version_base=None, config_path="config", config_name="dashboard_conf")
 def main(cfg: DictConfig):
@@ -65,30 +57,8 @@
         st.markdown("### Q. column")
     with cols[3]:
         st.markdown("### Predicted")
-<<<<<<< HEAD
-    dataset_name = train_cfg.dataset.dataset_name
-    if dataset_name is None:
-        dataset = load_cached_dataset(train_cfg.dataset)
-    else:
-        cfg.dataset = train_cfg.dataset
-        cfg.dataset.dataset_name = dataset_name
-        dataset = load_cached_dataset(cfg.dataset, split=cfg.dataset_split)
-
-    model = make_model(
-        input_size=len(dataset.src_vocab),
-        output_size=len(dataset.tgt_vocab),
-        n=train_cfg.model.n,
-        d_model=train_cfg.model.d_model,
-        d_ff=train_cfg.model.d_ff,
-        h=train_cfg.model.h,
-        dropout=train_cfg.model.dropout,
-    )
-    model.load_state_dict(checkpoint["model_state_dict"])
-    model.to(cfg.device)
-=======
 
     model, dataset = prepare_model_and_dataset_from_checkpoint(checkpoint, cfg)
->>>>>>> 81ab1159
 
     n_samples = 5
     idxs = np.random.randint(len(dataset), size=n_samples)
@@ -291,10 +261,6 @@
     piece.source = piece_source
 
     name = f"{filename.split('.')[0].replace('/', '-')}-{idx}-real-{bins}-{dataset.sequence_len}"
-<<<<<<< HEAD
-=======
-    piece.source = piece_source
->>>>>>> 81ab1159
     piece.source["midi_filename"] = f"tmp/dashboard/common/{name}.mid"
 
     quantized_piece = MidiPiece(quantized_notes)
