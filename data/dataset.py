import itertools

import torch
import pandas as pd
import fortepyan as ff
from tqdm import tqdm
from datasets import Dataset

from data.quantizer import MidiQuantizer
from data.prepare_dataset import process_record
from data.tokenizer import Tokenizer, VelocityTokenizer


class TokenizedMidiDataset:
    def __init__(
        self,
        src_tokenizer: Tokenizer,
        tgt_tokenizer: Tokenizer,
        dataset: Dataset,
        n_dstart_bins: int = 3,
        n_duration_bins: int = 3,
        n_velocity_bins: int = 3,
        sequence_len: int = 128,
    ):
        self.sequence_len = sequence_len
        self.n_dstart_bins = n_dstart_bins
        self.n_duration_bins = n_duration_bins
        self.n_velocity_bins = n_velocity_bins
        self.tokenizer_src = src_tokenizer
        self.tokenizer_tgt = tgt_tokenizer

        self.dataset = dataset

        self.quantizer = MidiQuantizer(
            n_dstart_bins=n_dstart_bins,
            n_duration_bins=n_duration_bins,
            n_velocity_bins=n_velocity_bins,
        )

        self.src_vocab, self.tgt_vocab = self.build_vocab()

        self.records = self._build_dataset()
        self.samples = self.load_samples()

<<<<<<< HEAD
    def __rich_repr__(self):
        yield "TokenizedMidiDataset"
        yield "size", len(self)
        yield "sequence_len", self.sequence_len
        yield "n_dstart_bins", self.n_dstart_bins
        yield "n_duration_bins", self.n_duration_bins
        yield "n_velocity_bins", self.n_velocity_bins
        yield "src_vocab", len(self.src_vocab)
        yield "tgt_vocab", len(self.tgt_vocab)

    def load_samples(self) -> list[tuple[list[int], list[int]]]:
=======
    def load_samples(self) -> list[tuple[torch.Tensor, torch.Tensor]]:
>>>>>>> 81ab1159
        samples = []

        pbar = tqdm(self.records, total=len(self.records))

        print("Tokenizing ... ")
        for processed_record in pbar:
            src_tokens = self.tokenizer_src(processed_record)
            tgt_tokens = self.tokenizer_tgt(processed_record)

            src_processed = [self.src_vocab.index(token) for token in src_tokens]
            tgt_processed = [self.tgt_vocab.index(token) for token in tgt_tokens]

            src = torch.tensor(src_processed, dtype=torch.int64)
            tgt = torch.tensor(tgt_processed, dtype=torch.int64)

            samples.append((src, tgt))

        return samples

    def _build_dataset(self) -> list[dict]:
        processed_records = []

        print("Building a dataset ...")
        for record in tqdm(self.dataset, total=self.dataset.num_rows):
            # print(record)
            piece = ff.MidiPiece.from_huggingface(record)

            processed_record = process_record(piece, self.sequence_len, self.quantizer)

            processed_records += processed_record

        return processed_records

    def build_vocab(self) -> tuple[list[str], list[str]]:
        vocab_src, vocab_tgt = ["<s>", "<blank>", "</s>"], ["<s>", "<blank>", "</s>"]
        iterators = {
            "pitch": range(21, 109),
            "duration_bin": range(self.quantizer.n_duration_bins),
            "dstart_bin": range(self.quantizer.n_dstart_bins),
            "velocity_bin": range(self.quantizer.n_velocity_bins),
        }

        src_product = itertools.product((iterators[key] for key in self.tokenizer_src.keys))

        tgt_product = itertools.product((iterators[key] for key in self.tokenizer_tgt.keys))

        for values in src_product:
            key = "-".join(values)
            vocab_src.append(key)
        for values in tgt_product:
            key = "-".join(values)
            vocab_tgt.append(key)

        return vocab_src, vocab_tgt

    def __getitem__(self, idx: int):
        return self.samples[idx]

    def __len__(self):
        return len(self.samples)


class BinsToVelocityDataset(TokenizedMidiDataset):
    def __init__(
        self,
        dataset: Dataset,
        n_dstart_bins: int = 3,
        n_duration_bins: int = 3,
        n_velocity_bins: int = 3,
        sequence_len: int = 128,
    ):
        tokenizer_src = Tokenizer(keys=["pitch", "dstart_bin", "duration_bin", "velocity_bin"])
        tokenizer_tgt = VelocityTokenizer()

        super().__init__(
            src_tokenizer=tokenizer_src,
            tgt_tokenizer=tokenizer_tgt,
            dataset=dataset,
            n_dstart_bins=n_dstart_bins,
            n_duration_bins=n_duration_bins,
            n_velocity_bins=n_velocity_bins,
            sequence_len=sequence_len,
        )

    def build_vocab(self) -> tuple[list[str], list[str]]:
        vocab_src, vocab_tgt = ["<s>", "<blank>", "</s>"], ["<s>", "<blank>", "</s>"]

        # every combination of pitch + dstart
        product = itertools.product(
            range(21, 109),
            range(self.quantizer.n_dstart_bins),
            range(self.quantizer.n_duration_bins),
            range(self.quantizer.n_velocity_bins),
        )
        for pitch, dstart, duration, velocity in product:
            key = f"{pitch}-{dstart}-{duration}-{velocity}"
            vocab_src.append(key)

        # every combination of duration + velocity
        for velocity in range(128):
            key = f"{velocity}"
            vocab_tgt.append(key)

        return vocab_src, vocab_tgt


def main():
    src_tokenizer = Tokenizer(keys=["pitch", "dstart_bin"])
    tgt_tokenizer = Tokenizer(keys=["duration_bin", "velocity_bin"])
    from datasets import load_dataset

    hf_dataset = load_dataset("roszcz/maestro-v1", split="validation")
    dataset = TokenizedMidiDataset(
        src_tokenizer=src_tokenizer,
        tgt_tokenizer=tgt_tokenizer,
        dataset=hf_dataset,
        n_dstart_bins=5,
        n_duration_bins=3,
        n_velocity_bins=3,
    )

    processed_record = dataset.records[0]
    processed_df = pd.DataFrame(processed_record)

    quantized_record = dataset.quantizer.apply_quantization(processed_df)
    quantized_record.pop("midi_filename")

    src_tokens = dataset.tokenizer_src(processed_df)
    tgt_tokens = dataset.tokenizer_tgt(processed_df)

    src_untokenized = dataset.tokenizer_src.untokenize(src_tokens)

    sample = dataset[0]

    print(
        f"Quantized record: \n {quantized_record}"
        f"Processed record: {processed_record} \n"
        f"untokenized record: {src_untokenized} \n"
        f"src_tokens: {src_tokens} \n"
        f"tgt_tokens: {tgt_tokens} \n"
        f"sample: {sample}"
    )


if __name__ == "__main__":
    main()<|MERGE_RESOLUTION|>--- conflicted
+++ resolved
@@ -40,9 +40,7 @@
         self.src_vocab, self.tgt_vocab = self.build_vocab()
 
         self.records = self._build_dataset()
-        self.samples = self.load_samples()
-
-<<<<<<< HEAD
+
     def __rich_repr__(self):
         yield "TokenizedMidiDataset"
         yield "size", len(self)
@@ -53,10 +51,7 @@
         yield "src_vocab", len(self.src_vocab)
         yield "tgt_vocab", len(self.tgt_vocab)
 
-    def load_samples(self) -> list[tuple[list[int], list[int]]]:
-=======
     def load_samples(self) -> list[tuple[torch.Tensor, torch.Tensor]]:
->>>>>>> 81ab1159
         samples = []
 
         pbar = tqdm(self.records, total=len(self.records))
