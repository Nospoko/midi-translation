--- conflicted
+++ resolved
@@ -12,10 +12,6 @@
 
 from data.tokenizer import MidiEncoder
 from data.quantizer import MidiQuantizer
-<<<<<<< HEAD
-from data.tokenizer import MidiEncoder, DstartEncoder, VelocityEncoder, QuantizedMidiEncoder
-=======
->>>>>>> 3f1a6893
 
 
 def build_translation_dataset(
@@ -161,29 +157,14 @@
     dataset_name: str,
     split: str,
     force_build: bool = False,
-<<<<<<< HEAD
-    predict_column: str = "velocity",
-    tgt_bins: int = 200,
-) -> MyTokenizedMidiDataset:
-=======
     cache_dataset: bool = False,
 ) -> Dataset:
->>>>>>> 3f1a6893
     # Prepare caching hash
     config_hash = hashlib.sha256()
     config_string = json.dumps(OmegaConf.to_container(dataset_cfg)) + split + dataset_name
     config_hash.update(config_string.encode())
     config_hash = config_hash.hexdigest()
 
-<<<<<<< HEAD
-    # Prepare midi encoders
-    src_encoder = QuantizedMidiEncoder(dataset_cfg.quantization)
-    if predict_column == "velocity":
-        tgt_encoder = VelocityEncoder()
-    elif predict_column == "dstart":
-        tgt_encoder = DstartEncoder(bins=tgt_bins)
-=======
->>>>>>> 3f1a6893
     dataset_cache_path = f"tmp/datasets/{config_hash}"
 
     if not force_build:
@@ -206,38 +187,8 @@
         num_shards=num_shards,
         dataset_cache_path=dataset_cache_path,
     )
-
     translation_dataset.save_to_disk(dataset_cache_path)
     # load dataset again to update cache_files attribute
     translation_dataset = Dataset.load_from_disk(dataset_cache_path)
 
-<<<<<<< HEAD
-    tokenized_dataset = MyTokenizedMidiDataset(
-        dataset=translation_dataset,
-        dataset_cfg=dataset_cfg,
-        src_encoder=src_encoder,
-        tgt_encoder=tgt_encoder,
-    )
-    return tokenized_dataset
-
-
-if __name__ == "__main__":
-    cfg = {
-        "sequence_len": 128,
-        "sequence_step": 42,
-        "quantization": {
-            "duration": 3,
-            "dstart": 3,
-            "velocity": 3,
-        },
-    }
-
-    dataset = load_cache_dataset(
-        OmegaConf.create(cfg), dataset_name="roszcz/maestro-v1-sustain", split="validation", predict_column="dstart"
-    )
-
-    print(len(dataset[0]["source_token_ids"]))
-    print(len(dataset[0]["source_token_ids"]))
-=======
-    return translation_dataset
->>>>>>> 3f1a6893
+    return translation_dataset