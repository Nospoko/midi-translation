--- conflicted
+++ resolved
@@ -20,14 +20,8 @@
 
 @hydra.main(version_base=None, config_path="config", config_name="conf")
 def main(cfg: DictConfig):
-<<<<<<< HEAD
     train_dataset, val_dataset = load_datasets(cfg.dataset)
     train_model(train_dataset, val_dataset, cfg)
-=======
-    train_data, val_data = load_datasets(cfg.dataset)
-
-    train_model(train_data, val_data, cfg)
-
     print(cfg.run_name)
 
 
@@ -38,8 +32,7 @@
     input_size: int,
     output_size: int,
 ):
-    bins = "-".join(cfg.dataset.bins.split(" "))
-    path = f"models/{bins}-{cfg.file_prefix}-{cfg.run_name}.pt"
+    path = f"models/{cfg.run_name}.pt"
     torch.save(
         {
             "model_state_dict": model.state_dict(),
@@ -50,7 +43,6 @@
         },
         path,
     )
->>>>>>> 81ab1159
     print(cfg.run_name)
 
 
